--- conflicted
+++ resolved
@@ -223,21 +223,11 @@
 actor in the meantime.) There are no guarantees about whether local
 modifications are reflected in GCS after writing but before syncing or closing.
 
-<<<<<<< HEAD
-Modification time (`stat::st_mtime` on Linux) is tracked for file inodes, but
-only for modifications to contents. For example, it cannot be updated by a call
-to `utimes(2)`. Additionally, modification time is only approximate—it is
-affected by the use of kernel writeback caching, and is reset to the time of
-creation of the backing GCS object when the file is flushed.
-
-No other times (atime, ctime, etc.) are tracked.
-=======
 Modification time (`stat::st_mtime` on Linux) is tracked for file inodes, and
 can be updated in usual the usual way using `utimes(2)` or `futimens(2)`.
 (Special case: mtime updates may be silently lost for unlinked inodes.) When
 dirty inodes are written out to GCS objects, mtime is stored in the custom
 metadata key `gcsfuse_mtime` in an unspecified format.
->>>>>>> f770d9d2
 
 <a name="file-inode-identity"></a>
 ### Identity
@@ -491,13 +481,8 @@
 *   File and directory permissions and ownership cannot be changed. See the
     [section](#permissions-and-ownership) above.
 
-<<<<<<< HEAD
-*   Modification times cannot be changed, and attempt to do so is simply
-    ignored. See the [section](#modifications) above.
-=======
 *   Modification times are not tracked for any inodes except for files.
 
 *   No other times besides modification time are tracked. For example, ctime
     and atime are not tracked. Requests to change them will appear to succeed,
-    but the results are unspecified.
->>>>>>> f770d9d2
+    but the results are unspecified.