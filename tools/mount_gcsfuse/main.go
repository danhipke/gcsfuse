--- conflicted
+++ resolved
@@ -120,11 +120,7 @@
 			"experimental_opentelemetry_collector_address",
 			"log_format",
 			"log_file",
-<<<<<<< HEAD
-			"custom-endpoint":
-=======
 			"custom_endpoint":
->>>>>>> 07e38152
 			args = append(args, "--"+strings.Replace(name, "_", "-", -1), value)
 
 		// Special case: support mount-like formatting for gcsfuse debug flags.
