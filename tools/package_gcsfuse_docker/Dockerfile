--- conflicted
+++ resolved
@@ -80,10 +80,7 @@
     -v ${GCSFUSE_VERSION} \
     -d fuse \
     --rpm-digest sha256 \
-<<<<<<< HEAD
-=======
     --license Apache-2.0 \
->>>>>>> 9053fe3b
     --vendor "" \
     --url "https://$GCSFUSE_REPO" \
     --description "A user-space file system for Google Cloud Storage."