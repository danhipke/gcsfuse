// Copyright 2021 Google Inc. All Rights Reserved.
//
// Licensed under the Apache License, Version 2.0 (the "License");
// you may not use this file except in compliance with the License.
// You may obtain a copy of the License at
//
//     http://www.apache.org/licenses/LICENSE-2.0
//
// Unless required by applicable law or agreed to in writing, software
// distributed under the License is distributed on an "AS IS" BASIS,
// WITHOUT WARRANTIES OR CONDITIONS OF ANY KIND, either express or implied.
// See the License for the specific language governing permissions and
// limitations under the License.

// Provides integration tests when implicit_dir flag is set.
package implicitdir_test

import (
	"bytes"
	"flag"
	"fmt"
	"io/ioutil"
	"log"
	"os"
	"os/exec"
	"testing"
	"path"
	"github.com/googlecloudplatform/gcsfuse/tools/util"
)

var testBucket = flag.String("testbucket", "", "The GCS bucket used for the test.")

var (
	testDir string
	binFile string
	logFile string
	mntDir  string
	tmpDir string
	fileName string
)

func setUpTestDir() error {
	var err error
	testDir, err = ioutil.TempDir("", "gcsfuse_readwrite_test_")
	if err != nil {
		return fmt.Errorf("TempDir: %w\n", err)
	}

	err = util.BuildGcsfuse(testDir)
	if err != nil {
		return fmt.Errorf("BuildGcsfuse(%q): %w\n", testDir, err)
	}

	binFile = path.Join(testDir, "bin/gcsfuse")
	logFile = path.Join(testDir, "gcsfuse.log")
	mntDir = path.Join(testDir, "mnt")

	err = os.Mkdir(mntDir, 0755)
	if err != nil {
		return fmt.Errorf("Mkdir(%q): %v\n", mntDir, err)
	}
	return nil
}

func mountGcsfuse() error {
	mountCmd := exec.Command(
		binFile,
		"--implicit-dirs",
		"--debug_gcs",
		"--debug_fs",
		"--debug_fuse",
		"--log-file="+logFile,
		"--log-format=text",
		*testBucket,
		mntDir,
	)
	output, err := mountCmd.CombinedOutput()
	if err != nil {
		return fmt.Errorf("cannot mount gcsfuse: %w\n", err)
	}
	if lines := bytes.Count(output, []byte{'\n'}); lines > 1 {
		return fmt.Errorf("mount output: %q\n", output)
	}
	return nil
}

func unMount() error {
	fusermount, err := exec.LookPath("fusermount")
	if err != nil {
		return fmt.Errorf("cannot find fusermount: %w", err)
	}
	cmd := exec.Command(fusermount, "-uz", mntDir)
	if _, err := cmd.CombinedOutput(); err != nil {
		return fmt.Errorf("fusermount error: %w", err)
	}
	return nil
}

func clearKernelCache() error {
	if _, err := os.Stat("/proc/sys/vm/drop_caches"); err != nil {
		log.Printf("Kernel cache file not found: %v", err)
		// No need to stop the test execution if cache file is not found. Further
		// reads will be served from kernel cache.
		return nil
	}

	// sudo permission is required to clear kernel page cache.
	cmd := exec.Command("sudo", "sh", "-c", "echo 3 > /proc/sys/vm/drop_caches")
	if err := cmd.Run(); err != nil {
		return fmt.Errorf("clear kernel cache failed with error: %w", err)
	}
	return nil
}

func compareFileContents(t *testing.T, fileName string, filecontent string) {
	// After write, data will be cached by kernel. So subsequent read will be
	// served using cached data by kernel instead of calling gcsfuse.
	// Clearing kernel cache to ensure that gcsfuse is invoked during read operation.
	err := clearKernelCache()
	if err != nil {
		t.Errorf("Clear Kernel Cache: %v", err)
	}

	content, err := os.ReadFile(fileName)
	if err != nil {
		t.Errorf("Read: %v", err)
	}

	if got := string(content); got != filecontent {
		t.Errorf("File content %q not match %q", got, filecontent)
	}
}

func printAndExit(s string){
	log.Printf(s)
	os.Exit(1)
}

func TestMain(m *testing.M) {
	flag.Parse()

	if *testBucket == "" {
		log.Printf("--testbucket must be specified")
		os.Exit(0)
	}

	if err := setUpTestDir(); err != nil {
		log.Printf("setUpTestDir: %v\n", err)
		os.Exit(1)
	}

	if err := mountGcsfuse(); err != nil {
		log.Printf("mountGcsfuse: %v\n", err)
		os.Exit(1)
	}

	log.Printf("Test log: %s\n", logFile)

	// Creating a temporary directory to store files
	// to be used for testing
	tmpDir, err := os.MkdirTemp(mntDir, "tmpDir")
	if err != nil {
		printAndExit(fmt.Sprintf("Mkdir at %q: %v", mntDir, err))
	}

	// A temporary file is created and some lines are added
	// to it for testing purposes
	fileName = path.Join(tmpDir, "tmpFile")
	err = os.WriteFile(fileName, []byte("line 1\nline 2\n"), 0666)

	if err != nil {
<<<<<<< HEAD
		printAndExit(fmt.Println("Temporary file at %v", err))
=======
		printAndExit(fmt.Sprintf("Temporary file at %v", err))
>>>>>>> fd9e00eb
	}

	ret := m.Run()

	// Delete all files from mntDir to delete files from gcs bucket.
	os.RemoveAll(mntDir)
	unMount()

	os.Exit(ret)
}<|MERGE_RESOLUTION|>--- conflicted
+++ resolved
@@ -169,11 +169,7 @@
 	err = os.WriteFile(fileName, []byte("line 1\nline 2\n"), 0666)
 
 	if err != nil {
-<<<<<<< HEAD
-		printAndExit(fmt.Println("Temporary file at %v", err))
-=======
 		printAndExit(fmt.Sprintf("Temporary file at %v", err))
->>>>>>> fd9e00eb
 	}
 
 	ret := m.Run()
