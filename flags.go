// Copyright 2015 Google Inc. All Rights Reserved.
//
// Licensed under the Apache License, Version 2.0 (the "License");
// you may not use this file except in compliance with the License.
// You may obtain a copy of the License at
//
//     http://www.apache.org/licenses/LICENSE-2.0
//
// Unless required by applicable law or agreed to in writing, software
// distributed under the License is distributed on an "AS IS" BASIS,
// WITHOUT WARRANTIES OR CONDITIONS OF ANY KIND, either express or implied.
// See the License for the specific language governing permissions and
// limitations under the License.

package main

import (
	"fmt"
	"net/url"
	"os"
	"path"
	"path/filepath"
	"strconv"
	"strings"
	"time"

	"github.com/googlecloudplatform/gcsfuse/internal/logger"
	mountpkg "github.com/googlecloudplatform/gcsfuse/internal/mount"
	"github.com/urfave/cli"
)

// Defines the max value supported by sequential-read-size-mb flag.
const maxSequentialReadSizeMb = 1024

// Set up custom help text for gcsfuse; in particular the usage section.
func init() {
	cli.AppHelpTemplate = `NAME:
   {{.Name}} - {{.Usage}}

USAGE:
   {{.Name}} {{if .Flags}}[global options]{{end}} [bucket] mountpoint
   {{if .Version}}
VERSION:
   {{.Version}}
   {{end}}{{if len .Authors}}
AUTHOR(S):
   {{range .Authors}}{{ . }}{{end}}
   {{end}}{{if .Flags}}
GLOBAL OPTIONS:
   {{range .Flags}}{{.}}
   {{end}}{{end}}{{if .Copyright }}
COPYRIGHT:
   {{.Copyright}}
   {{end}}
`
}

func newApp() (app *cli.App) {
	dirModeValue := new(OctalInt)
	*dirModeValue = 0755

	fileModeValue := new(OctalInt)
	*fileModeValue = 0644

	app = &cli.App{
		Name:    "gcsfuse",
		Version: getVersion(),
		Usage:   "Mount a specified GCS bucket or all accessible buckets locally",
		Writer:  os.Stderr,
		Flags: []cli.Flag{

			cli.StringFlag{
				Name:  "app-name",
				Value: "",
				Usage: "The application name of this mount.",
			},

			cli.BoolFlag{
				Name:  "foreground",
				Usage: "Stay in the foreground after mounting.",
			},

			/////////////////////////
			// File system
			/////////////////////////

			cli.StringSliceFlag{
				Name:  "o",
				Usage: "Additional system-specific mount options. Multiple options can be passed as comma separated. For readonly, use --o ro",
			},

			cli.GenericFlag{
				Name:  "dir-mode",
				Value: dirModeValue,
				Usage: "Permissions bits for directories, in octal.",
			},

			cli.GenericFlag{
				Name:  "file-mode",
				Value: fileModeValue,
				Usage: "Permission bits for files, in octal.",
			},

			cli.IntFlag{
				Name:  "uid",
				Value: -1,
				Usage: "UID owner of all inodes.",
			},

			cli.IntFlag{
				Name:  "gid",
				Value: -1,
				Usage: "GID owner of all inodes.",
			},

			cli.BoolFlag{
				Name:  "implicit-dirs",
				Usage: "Implicitly define directories based on content. See files and directories in docs/semantics for more information",
			},

			cli.StringFlag{
				Name:  "only-dir",
				Usage: "Mount only a specific directory within the bucket. See docs/mounting for more information",
			},

			cli.IntFlag{
				Name:  "rename-dir-limit",
				Value: 0,
				Usage: "Allow rename a directory containing fewer descendants than this limit.",
			},

			/////////////////////////
			// GCS
			/////////////////////////

			cli.StringFlag{
				Name: "custom-endpoint",
				Usage: "Alternate endpoint for fetching data. Should be used only for testing purposes. " +
					"The endpoint should be equivalent to the base endpoint of GCS JSON API (https://storage.googleapis.com/storage/v1). " +
					"If not specified GCS endpoint will be used. Auth will be skipped for custom endpoint.",
			},

			cli.StringFlag{
				Name:  "billing-project",
				Value: "",
				Usage: "Project to use for billing when accessing a bucket enabled with “Requester Pays” (default: none)",
			},

			cli.StringFlag{
				Name:  "key-file",
				Value: "",
				Usage: "Absolute path to JSON key file for use with GCS. (default: none, Google application default credentials used)",
			},

			cli.StringFlag{
				Name:  "token-url",
				Value: "",
				Usage: "A url for getting an access token when the key-file is absent.",
			},

			cli.BoolTFlag{
				Name:  "reuse-token-from-url",
				Usage: "If false, the token acquired from token-url is not reused.",
			},

			cli.Float64Flag{
				Name:  "limit-bytes-per-sec",
				Value: -1,
				Usage: "Bandwidth limit for reading data, measured over a 30-second window. (use -1 for no limit)",
			},

			cli.Float64Flag{
				Name:  "limit-ops-per-sec",
				Value: -1,
				Usage: "Operations per second limit, measured over a 30-second window (use -1 for no limit)",
			},

			cli.IntFlag{
				Name:  "sequential-read-size-mb",
				Value: 200,
				Usage: "File chunk size to read from GCS in one call. Need to specify the value in MB. ChunkSize less than 1MB is not supported",
			},

			/////////////////////////
			// Tuning
			/////////////////////////

			cli.DurationFlag{
				Name:  "max-retry-sleep",
				Value: time.Minute,
				Usage: "The maximum duration allowed to sleep in a retry loop with exponential backoff " +
					"for failed requests to GCS backend. Once the backoff duration exceeds this limit, the retry stops." +
					" The default is 1 minute. A value of 0 disables retries.",
			},

			cli.IntFlag{
				Name:  "stat-cache-capacity",
				Value: 4096,
				Usage: "How many entries can the stat cache hold (impacts memory consumption)",
			},

			cli.DurationFlag{
				Name:  "stat-cache-ttl",
				Value: time.Minute,
				Usage: "How long to cache StatObject results and inode attributes.",
			},

			cli.DurationFlag{
				Name:  "type-cache-ttl",
				Value: time.Minute,
				Usage: "How long to cache name -> file/dir mappings in directory inodes.",
			},

			cli.DurationFlag{
				Name:  "http-client-timeout",
				Usage: "The time duration that http client will wait to get response from the server. The default value 0 indicates no timeout. ",
			},

			cli.DurationFlag{
				Name:  "max-retry-duration",
				Value: 30 * time.Second,
				Usage: "The operation will be retried till the value of max-retry-duration.",
			},

			cli.Float64Flag{
				Name:  "retry-multiplier",
				Value: 2,
				Usage: "Param for exponential backoff algorithm, which is used to increase waiting time b/w two consecutive retries.",
			},

			cli.BoolFlag{
				Name:  "experimental-local-file-cache",
				Usage: "Experimental: Cache GCS files on local disk for reads.",
			},

			cli.StringFlag{
				Name:  "temp-dir",
				Value: "",
				Usage: "Path to the temporary directory where writes are staged prior to" +
					" upload to Cloud Storage. (default: system default, likely /tmp)",
			},

			cli.StringFlag{
				Name:  "client-protocol",
				Value: string(mountpkg.HTTP1),
				Usage: "The protocol used for communicating with the GCS backend. " +
					"Value can be 'http1' (HTTP/1.1) or 'http2' (HTTP/2).",
			},

			cli.IntFlag{
				Name:  "max-conns-per-host",
				Value: 100,
				Usage: "The max number of TCP connections allowed per server. This is " +
					"effective when --client-protocol is set to 'http1'.",
			},

			cli.IntFlag{
				Name:  "max-idle-conns-per-host",
				Value: 100,
				Usage: "The number of maximum idle connections allowed per server.",
			},

			cli.BoolFlag{
				Name: "enable-nonexistent-type-cache",
				Usage: "Once set, if an inode is not found in GCS, a type cache entry with type NonexistentType" +
					" will be created. This also means new file/dir created might not be seen. For example, if this" +
					" flag is set, and flag type-cache-ttl is set to 10 minutes, then if we create the same file/node" +
					" in the meantime using the same mount, since we are not refreshing the cache, it will still return nil.",
			},

			/////////////////////////
			// Monitoring & Logging
			/////////////////////////

			cli.DurationFlag{
				Name:  "stackdriver-export-interval",
				Value: 0,
				Usage: "Export metrics to stackdriver with this interval. The default value 0 indicates no exporting.",
			},

			cli.StringFlag{
				Name:  "experimental-opentelemetry-collector-address",
				Value: "",
				Usage: "Experimental: Export metrics to the OpenTelemetry collector at this address.",
			},

			cli.StringFlag{
				Name:  "log-file",
				Value: "",
				Usage: "The file for storing logs that can be parsed by fluentd. When not provided," +
					" plain text logs are printed to stdout.",
			},

			cli.StringFlag{
				Name:  "log-format",
				Value: "json",
				Usage: "The format of the log file: 'text' or 'json'.",
			},

			cli.BoolFlag{
				Name:  "experimental-enable-json-read",
				Usage: "By default read flow uses xml media, this flag will enable the json path for read operation.",
			},

			/////////////////////////
			// Debugging
			/////////////////////////

			cli.BoolTFlag{
				Name: "debug_fuse_errors",
				Usage: "If false, fuse errors will not be logged to the console (in case of --foreground) " +
					"or the log-file (if specified)",
			},

			cli.BoolFlag{
				Name:  "debug_fuse",
				Usage: "Enable fuse-related debugging output.",
			},

			cli.BoolFlag{
				Name:  "debug_fs",
				Usage: "This flag is currently unused.",
			},

			cli.BoolFlag{
				Name:  "debug_gcs",
				Usage: "Print GCS request and timing information.",
			},

			cli.BoolFlag{
				Name:  "debug_http",
				Usage: "This flag is currently unused.",
			},

			cli.BoolFlag{
				Name:  "debug_invariants",
				Usage: "Panic when internal invariants are violated.",
			},

			cli.BoolFlag{
				Name:  "debug_mutex",
				Usage: "Print debug messages when a mutex is held too long.",
			},
		},
	}

	return
}

type flagStorage struct {
	AppName    string
	Foreground bool

	// File system
	MountOptions   map[string]string
	DirMode        os.FileMode
	FileMode       os.FileMode
	Uid            int64
	Gid            int64
	ImplicitDirs   bool
	OnlyDir        string
	RenameDirLimit int64

	// GCS
	CustomEndpoint                     *url.URL
	BillingProject                     string
	KeyFile                            string
	TokenUrl                           string
	ReuseTokenFromUrl                  bool
	EgressBandwidthLimitBytesPerSecond float64
	OpRateLimitHz                      float64
	SequentialReadSizeMb               int32

	// Tuning
	MaxRetrySleep              time.Duration
	StatCacheCapacity          int
	StatCacheTTL               time.Duration
	TypeCacheTTL               time.Duration
	HttpClientTimeout          time.Duration
	MaxRetryDuration           time.Duration
	RetryMultiplier            float64
	LocalFileCache             bool
	TempDir                    string
	ClientProtocol             mountpkg.ClientProtocol
	MaxConnsPerHost            int
	MaxIdleConnsPerHost        int
	EnableNonexistentTypeCache bool

	// Monitoring & Logging
	StackdriverExportInterval  time.Duration
	OtelCollectorAddress       string
	LogFile                    string
	LogFormat                  string
	ExperimentalEnableJsonRead bool
	DebugFuseErrors            bool

	// Debugging
	DebugFuse       bool
	DebugFS         bool
	DebugGCS        bool
	DebugHTTP       bool
	DebugInvariants bool
	DebugMutex      bool
}

const GCSFUSE_PARENT_PROCESS_DIR = "gcsfuse-parent-process-dir"

// 1. Returns the same filepath in case of absolute path or empty filename.
// 2. For child process, it resolves relative path like, ./test.txt, test.txt
// ../test.txt etc, with respect to GCSFUSE_PARENT_PROCESS_DIR
// because we execute the child process from different directory and input
// files are provided with respect to GCSFUSE_PARENT_PROCESS_DIR.
// 3. For relative path starting with ~, it resolves with respect to home dir.
func getResolvedPath(filePath string) (resolvedPath string, err error) {
	if filePath == "" || path.IsAbs(filePath) {
		resolvedPath = filePath
		return
	}

	// Relative path starting with tilda (~)
	if strings.HasPrefix(filePath, "~/") {
		homeDir, err := os.UserHomeDir()
		if err != nil {
			return "", fmt.Errorf("fetch home dir: %w", err)
		}
		return filepath.Join(homeDir, filePath[2:]), err
	}

	// We reach here, when relative path starts with . or .. or other than (/ or ~)
	gcsfuseParentProcessDir, _ := os.LookupEnv(GCSFUSE_PARENT_PROCESS_DIR)
	gcsfuseParentProcessDir = strings.TrimSpace(gcsfuseParentProcessDir)
	if gcsfuseParentProcessDir == "" {
		return filepath.Abs(filePath)
	} else {
		return filepath.Join(gcsfuseParentProcessDir, filePath), err
	}
}

// This method resolves path in the context dictionary.
func resolvePathForTheFlagInContext(flagKey string, c *cli.Context) (err error) {
	flagValue := c.String(flagKey)
	resolvedPath, err := getResolvedPath(flagValue)
	if flagValue == resolvedPath || err != nil {
		return
	}

	logger.Infof("Value of [%s] resolved from [%s] to [%s]\n",
		flagKey, flagValue, resolvedPath)
	err = c.Set(flagKey, resolvedPath)

	return
}

// For parent process: it only resolves the path with respect to home folder.
// For child process: it resolves the path relative to both home directory and
// GCSFUSE_PARENT_PROCESS_DIR. Child process is spawned when --foreground flag
// is disabled.
func resolvePathForTheFlagsInContext(c *cli.Context) (err error) {
	err = resolvePathForTheFlagInContext("log-file", c)
	if err != nil {
		return fmt.Errorf("resolving for log-file: %w", err)
	}

	err = resolvePathForTheFlagInContext("key-file", c)
	if err != nil {
		return fmt.Errorf("resolving for key-file: %w", err)
	}

	return
}

// Add the flags accepted by run to the supplied flag set, returning the
// variables into which the flags will parse.
func populateFlags(c *cli.Context) (flags *flagStorage, err error) {
<<<<<<< HEAD
	customEndpoint, err := url.Parse(c.String("custom-endpoint"))
	if err != nil {
		fmt.Printf("Could not parse endpoint")
		return
=======
	customEndpointStr := c.String("custom-endpoint")
	var customEndpoint *url.URL

	if customEndpointStr == "" {
		customEndpoint = nil
	} else {
		customEndpoint, err = url.Parse(customEndpointStr)
		if err != nil {
			fmt.Printf("Could not parse endpoint")
			return
		}
>>>>>>> 07e38152
	}

	clientProtocolString := strings.ToLower(c.String("client-protocol"))
	clientProtocol := mountpkg.ClientProtocol(clientProtocolString)
	flags = &flagStorage{
		AppName:    c.String("app-name"),
		Foreground: c.Bool("foreground"),

		// File system
		MountOptions:   make(map[string]string),
		DirMode:        os.FileMode(*c.Generic("dir-mode").(*OctalInt)),
		FileMode:       os.FileMode(*c.Generic("file-mode").(*OctalInt)),
		Uid:            int64(c.Int("uid")),
		Gid:            int64(c.Int("gid")),
		ImplicitDirs:   c.Bool("implicit-dirs"),
		OnlyDir:        c.String("only-dir"),
		RenameDirLimit: int64(c.Int("rename-dir-limit")),

		// GCS,
		CustomEndpoint:                     customEndpoint,
		BillingProject:                     c.String("billing-project"),
		KeyFile:                            c.String("key-file"),
		TokenUrl:                           c.String("token-url"),
		ReuseTokenFromUrl:                  c.BoolT("reuse-token-from-url"),
		EgressBandwidthLimitBytesPerSecond: c.Float64("limit-bytes-per-sec"),
		OpRateLimitHz:                      c.Float64("limit-ops-per-sec"),
		SequentialReadSizeMb:               int32(c.Int("sequential-read-size-mb")),

		// Tuning,
		MaxRetrySleep:              c.Duration("max-retry-sleep"),
		StatCacheCapacity:          c.Int("stat-cache-capacity"),
		StatCacheTTL:               c.Duration("stat-cache-ttl"),
		TypeCacheTTL:               c.Duration("type-cache-ttl"),
		HttpClientTimeout:          c.Duration("http-client-timeout"),
		MaxRetryDuration:           c.Duration("max-retry-duration"),
		RetryMultiplier:            c.Float64("retry-multiplier"),
		LocalFileCache:             c.Bool("experimental-local-file-cache"),
		TempDir:                    c.String("temp-dir"),
		ClientProtocol:             clientProtocol,
		MaxConnsPerHost:            c.Int("max-conns-per-host"),
		MaxIdleConnsPerHost:        c.Int("max-idle-conns-per-host"),
		EnableNonexistentTypeCache: c.Bool("enable-nonexistent-type-cache"),

		// Monitoring & Logging
		StackdriverExportInterval:  c.Duration("stackdriver-export-interval"),
		OtelCollectorAddress:       c.String("experimental-opentelemetry-collector-address"),
		LogFile:                    c.String("log-file"),
		LogFormat:                  c.String("log-format"),
		ExperimentalEnableJsonRead: c.Bool("experimental-enable-json-read"),

		// Debugging,
		DebugFuseErrors: c.BoolT("debug_fuse_errors"),
		DebugFuse:       c.Bool("debug_fuse"),
		DebugGCS:        c.Bool("debug_gcs"),
		DebugHTTP:       c.Bool("debug_http"),
		DebugFS:         c.Bool("debug_fs"),
		DebugInvariants: c.Bool("debug_invariants"),
		DebugMutex:      c.Bool("debug_mutex"),
	}

	// Handle the repeated "-o" flag.
	for _, o := range c.StringSlice("o") {
		mountpkg.ParseOptions(flags.MountOptions, o)
	}

	err = validateFlags(flags)

	return
}

func validateFlags(flags *flagStorage) (err error) {
	if flags.SequentialReadSizeMb < 1 || flags.SequentialReadSizeMb > maxSequentialReadSizeMb {
		err = fmt.Errorf("SequentialReadSizeMb should be less than %d", maxSequentialReadSizeMb)
		return
	}

	if !flags.ClientProtocol.IsValid() {
		err = fmt.Errorf("client protocol: %s is not valid", flags.ClientProtocol)
	}
	return
}

// A cli.Generic that can be used with cli.GenericFlag to obtain an int flag
// that is parsed in octal.
type OctalInt int

var _ cli.Generic = (*OctalInt)(nil)

func (oi *OctalInt) Set(value string) (err error) {
	tmp, err := strconv.ParseInt(value, 8, 32)
	if err != nil {
		err = fmt.Errorf("Parsing as octal: %w", err)
		return
	}

	*oi = OctalInt(tmp)
	return
}

func (oi OctalInt) String() string {
	return fmt.Sprintf("%o", oi)
}<|MERGE_RESOLUTION|>--- conflicted
+++ resolved
@@ -472,12 +472,6 @@
 // Add the flags accepted by run to the supplied flag set, returning the
 // variables into which the flags will parse.
 func populateFlags(c *cli.Context) (flags *flagStorage, err error) {
-<<<<<<< HEAD
-	customEndpoint, err := url.Parse(c.String("custom-endpoint"))
-	if err != nil {
-		fmt.Printf("Could not parse endpoint")
-		return
-=======
 	customEndpointStr := c.String("custom-endpoint")
 	var customEndpoint *url.URL
 
@@ -489,7 +483,6 @@
 			fmt.Printf("Could not parse endpoint")
 			return
 		}
->>>>>>> 07e38152
 	}
 
 	clientProtocolString := strings.ToLower(c.String("client-protocol"))
