--- conflicted
+++ resolved
@@ -1100,7 +1100,6 @@
 	parent.Lock()
 	defer parent.Unlock()
 
-<<<<<<< HEAD
 	// Ensure that the directory is empty.
 	//
 	// Yes, this is not atomic with the delete below. See here for discussion:
@@ -1113,8 +1112,6 @@
 		entries, tok, err = parent.
 	}
 
-=======
->>>>>>> bb9e431d
 	// Delete the backing object.
 	err = parent.DeleteChildDir(op.Context(), op.Name)
 	if err != nil {
