// Copyright 2023 Google Inc. All Rights Reserved.
//
// Licensed under the Apache License, Version 2.0 (the "License");
// you may not use this file except in compliance with the License.
// You may obtain a copy of the License at
//
//     http://www.apache.org/licenses/LICENSE-2.0
//
// Unless required by applicable law or agreed to in writing, software
// distributed under the License is distributed on an "AS IS" BASIS,
// WITHOUT WARRANTIES OR CONDITIONS OF ANY KIND, either express or implied.
// See the License for the specific language governing permissions and
// limitations under the License.

package util

import (
	"fmt"
	"os"
	"path"
	"strings"
	"syscall"
	"testing"

	"github.com/googlecloudplatform/gcsfuse/internal/cache/data"
	"github.com/googlecloudplatform/gcsfuse/tools/integration_tests/util/operations"
	. "github.com/jacobsa/ogletest"
)

func TestUtil(t *testing.T) { RunTests(t) }

type utilTest struct {
	fileSpec data.FileSpec
	flag     int
	uid      int
	gid      int
}

const FileDir = "/some/dir/"
const FileName = "foo.txt"

func init() { RegisterTestSuite(&utilTest{}) }

func (ut *utilTest) SetUp(*TestInfo) {
	operations.RemoveDir(FileDir)
	ut.flag = os.O_RDWR
	homeDir, err := os.UserHomeDir()
	if err != nil {
		panic(fmt.Errorf("error while finding home directory: %v", err))
	}
	ut.fileSpec = data.FileSpec{
		Path: path.Join(homeDir, FileDir, FileName),
<<<<<<< HEAD
		Perm: DefaultFileMode,
=======
		Perm: DefaultFilePerm,
>>>>>>> 59491e09
	}
	ut.uid = os.Getuid()
	ut.gid = os.Getgid()
}

func (ut *utilTest) TearDown() {
	operations.RemoveDir(path.Dir(ut.fileSpec.Path))
}

func (ut *utilTest) assertFileAndDirCreation(file *os.File, err error) {
	ExpectEq(nil, err)

	dirStat, dirErr := os.Stat(path.Dir(file.Name()))
	ExpectEq(false, os.IsNotExist(dirErr))
	ExpectEq(path.Dir(ut.fileSpec.Path), path.Dir(file.Name()))
	ExpectEq(FileDirPerm|os.ModeDir, dirStat.Mode())
	ExpectEq(ut.uid, dirStat.Sys().(*syscall.Stat_t).Uid)
	ExpectEq(ut.gid, dirStat.Sys().(*syscall.Stat_t).Gid)

	fileStat, fileErr := os.Stat(file.Name())
	ExpectEq(false, os.IsNotExist(fileErr))
	ExpectEq(ut.fileSpec.Path, file.Name())
	ExpectEq(ut.fileSpec.Perm, fileStat.Mode())
	ExpectEq(ut.uid, fileStat.Sys().(*syscall.Stat_t).Uid)
	ExpectEq(ut.gid, fileStat.Sys().(*syscall.Stat_t).Gid)
}

func (ut *utilTest) Test_CreateFile_FileDirNotPresent() {

	file, err := CreateFile(ut.fileSpec, ut.flag)

	ut.assertFileAndDirCreation(file, err)
	ExpectEq(nil, file.Close())
}

func (ut *utilTest) Test_CreateFile_FileDirPresent() {
	err := os.MkdirAll(path.Dir(ut.fileSpec.Path), 0755)
	ExpectEq(nil, err)

	file, err := CreateFile(ut.fileSpec, ut.flag)

	ut.assertFileAndDirCreation(file, err)
	ExpectEq(nil, file.Close())
}

func (ut *utilTest) Test_CreateFile_ReadOnlyFile() {
	ut.flag = os.O_RDONLY

	file, err := CreateFile(ut.fileSpec, ut.flag)

	ut.assertFileAndDirCreation(file, err)
	content := "foo"
	_, err = file.Write([]byte(content))
	ExpectNe(nil, err)
	ExpectTrue(strings.Contains(err.Error(), "bad file descriptor"))
	ExpectEq(nil, file.Close())
	fileContent, err := os.ReadFile(ut.fileSpec.Path)
	ExpectEq(nil, err)
	ExpectEq("", string(fileContent))
}

func (ut *utilTest) Test_CreateFile_ReadWriteFile() {
	ut.flag = os.O_RDWR

	file, err := CreateFile(ut.fileSpec, ut.flag)

	ut.assertFileAndDirCreation(file, err)
	content := "foo"
	n, err := file.Write([]byte(content))
	ExpectEq(nil, err)
	ExpectEq(3, n)
	ExpectEq(nil, file.Close())
	fileContent, err := os.ReadFile(ut.fileSpec.Path)
	ExpectEq(nil, err)
	ExpectEq(content, string(fileContent))
}

func (ut *utilTest) Test_CreateFile_FilePerm0755() {
	ut.fileSpec.Perm = os.FileMode(0755)

	file, err := CreateFile(ut.fileSpec, ut.flag)

	ut.assertFileAndDirCreation(file, err)
	ExpectEq(nil, file.Close())
}

func (ut *utilTest) Test_CreateFile_FilePerm0544() {
	ut.fileSpec.Perm = os.FileMode(0544)

	file, err := CreateFile(ut.fileSpec, ut.flag)

	ut.assertFileAndDirCreation(file, err)
	ExpectEq(nil, file.Close())
}

func (ut *utilTest) Test_CreateFile_FilePresent() {
	err := os.MkdirAll(path.Dir(ut.fileSpec.Path), 0755)
	ExpectEq(nil, err)
	file, err := os.Create(ut.fileSpec.Path)
	ExpectEq(nil, err)
	ExpectEq(nil, file.Close())

	file, err = CreateFile(ut.fileSpec, ut.flag)

	ut.assertFileAndDirCreation(file, err)
	ExpectEq(nil, file.Close())
}

func (ut *utilTest) Test_CreateFile_FilePresentWithLessAccess() {
	err := os.MkdirAll(path.Dir(ut.fileSpec.Path), 0755)
	ExpectEq(nil, err)
	file, err := os.OpenFile(ut.fileSpec.Path, os.O_CREATE, os.FileMode(0544))
	ExpectEq(nil, err)
	ExpectEq(nil, file.Close())

	_, err = CreateFile(ut.fileSpec, ut.flag)

	ExpectNe(nil, err)
	ExpectTrue(strings.Contains(strings.ToLower(err.Error()), "permission denied"))
}

func (ut *utilTest) Test_CreateFile_RelativePath() {
	ut.fileSpec.Path = "./some/path/foo.txt"

	file, err := CreateFile(ut.fileSpec, ut.flag)

	ut.assertFileAndDirCreation(file, err)
	ExpectEq(nil, file.Close())
}<|MERGE_RESOLUTION|>--- conflicted
+++ resolved
@@ -50,11 +50,7 @@
 	}
 	ut.fileSpec = data.FileSpec{
 		Path: path.Join(homeDir, FileDir, FileName),
-<<<<<<< HEAD
-		Perm: DefaultFileMode,
-=======
 		Perm: DefaultFilePerm,
->>>>>>> 59491e09
 	}
 	ut.uid = os.Getuid()
 	ut.gid = os.Getgid()
